/**
 * Licensed to the Apache Software Foundation (ASF) under one or more contributor license agreements. See the NOTICE
 * file distributed with this work for additional information regarding copyright ownership. The ASF licenses this file
 * to You under the Apache License, Version 2.0 (the "License"); you may not use this file except in compliance with the
 * License. You may obtain a copy of the License at
 *
 * http://www.apache.org/licenses/LICENSE-2.0
 *
 * Unless required by applicable law or agreed to in writing, software distributed under the License is distributed on
 * an "AS IS" BASIS, WITHOUT WARRANTIES OR CONDITIONS OF ANY KIND, either express or implied. See the License for the
 * specific language governing permissions and limitations under the License.
 */
package org.apache.kafka.clients.consumer;

import org.apache.kafka.clients.ClientUtils;
import org.apache.kafka.clients.Metadata;
import org.apache.kafka.clients.NetworkClient;
import org.apache.kafka.clients.consumer.internals.ConsumerCoordinator;
import org.apache.kafka.clients.consumer.internals.ConsumerInterceptors;
import org.apache.kafka.clients.consumer.internals.ConsumerNetworkClient;
import org.apache.kafka.clients.consumer.internals.Fetcher;
import org.apache.kafka.clients.consumer.internals.NoOpConsumerRebalanceListener;
import org.apache.kafka.clients.consumer.internals.PartitionAssignor;
import org.apache.kafka.clients.consumer.internals.SubscriptionState;
import org.apache.kafka.common.Cluster;
import org.apache.kafka.common.KafkaException;
import org.apache.kafka.common.Metric;
import org.apache.kafka.common.MetricName;
import org.apache.kafka.common.PartitionInfo;
import org.apache.kafka.common.TopicPartition;
import org.apache.kafka.common.config.ConfigException;
import org.apache.kafka.common.metrics.JmxReporter;
import org.apache.kafka.common.metrics.MetricConfig;
import org.apache.kafka.common.metrics.Metrics;
import org.apache.kafka.common.metrics.MetricsReporter;
import org.apache.kafka.common.network.ChannelBuilder;
import org.apache.kafka.common.network.Selector;
import org.apache.kafka.common.requests.MetadataRequest;
import org.apache.kafka.common.serialization.Deserializer;
import org.apache.kafka.common.utils.AppInfoParser;
import org.apache.kafka.common.utils.SystemTime;
import org.apache.kafka.common.utils.Time;
import org.apache.kafka.common.utils.Utils;
import org.slf4j.Logger;
import org.slf4j.LoggerFactory;

import java.net.InetSocketAddress;
import java.util.Collection;
import java.util.Collections;
import java.util.ConcurrentModificationException;
import java.util.HashMap;
import java.util.HashSet;
import java.util.LinkedHashMap;
import java.util.List;
import java.util.Locale;
import java.util.Map;
import java.util.Properties;
import java.util.Set;
import java.util.concurrent.TimeUnit;
import java.util.concurrent.atomic.AtomicInteger;
import java.util.concurrent.atomic.AtomicLong;
import java.util.concurrent.atomic.AtomicReference;
import java.util.regex.Pattern;

/**
 * A Kafka client that consumes records from a Kafka cluster.
 * <p>
 * It will transparently handle the failure of servers in the Kafka cluster, and transparently adapt as partitions of
 * data it fetches migrate within the cluster. This client also interacts with the server to allow groups of
 * consumers to load balance consumption using consumer groups (as described below).
 * <p>
 * The consumer maintains TCP connections to the necessary brokers to fetch data.
 * Failure to close the consumer after use will leak these connections.
 * The consumer is not thread-safe. See <a href="#multithreaded">Multi-threaded Processing</a> for more details.
 *
 * <h3>Offsets and Consumer Position</h3>
 * Kafka maintains a numerical offset for each record in a partition. This offset acts as a kind of unique identifier of
 * a record within that partition, and also denotes the position of the consumer in the partition. That is, a consumer
 * which has position 5 has consumed records with offsets 0 through 4 and will next receive the record with offset 5. There
 * are actually two notions of position relevant to the user of the consumer.
 * <p>
 * The {@link #position(TopicPartition) position} of the consumer gives the offset of the next record that will be given
 * out. It will be one larger than the highest offset the consumer has seen in that partition. It automatically advances
 * every time the consumer receives data calls {@link #poll(long)} and receives messages.
 * <p>
 * The {@link #commitSync() committed position} is the last offset that has been saved securely. Should the
 * process fail and restart, this is the offset that it will recover to. The consumer can either automatically commit
 * offsets periodically; or it can choose to control this committed position manually by calling
 * {@link #commitSync() commitSync}, which will block until the offsets have been successfully committed
 * or fatal error has happened during the commit process, or {@link #commitAsync(OffsetCommitCallback) commitAsync} which is non-blocking
 * and will trigger {@link OffsetCommitCallback} upon either successfully committed or fatally failed.
 * <p>
 * This distinction gives the consumer control over when a record is considered consumed. It is discussed in further
 * detail below.
 *
 * <h3>Consumer Groups and Topic Subscriptions</h3>
 *
 * Kafka uses the concept of <i>consumer groups</i> to allow a pool of processes to divide the work of consuming and
 * processing records. These processes can either be running on the same machine or, as is more likely, they can be
 * distributed over many machines to provide scalability and fault tolerance for processing.
 * <p>
 * Each Kafka consumer is able to configure a consumer group that it belongs to, and can dynamically set the list
 * of topics it wants to subscribe to through one of the {@link #subscribe(Collection, ConsumerRebalanceListener) subscribe}
 * APIs. Kafka will deliver each message in the subscribed topics to one process in each consumer group.
 * This is achieved by balancing the partitions between all members in the consumer group so that each partition is
 * assigned to exactly one consumer in the group. So if there is a topic with four partitions, and a consumer group with two
 * processes, each process would consume from two partitions.
 * <p>
 * Membership in a consumer group is maintained dynamically: if a process fails, the partitions assigned to it will
 * be reassigned to other consumers in the same group. Similarly, if a new consumer joins the group, partitions will be moved
 * from existing consumers to the new one. This is known as <i>rebalancing</i> the group and is discussed in more
 * detail <a href="#failuredetection">below</a>. Note that the same process is also used when new partitions are added
 * to one of the subscribed topics: the group automatically detects the new partitions and rebalances the group so
 * that every new partition is assigned to one of the members.
 * <p>
 * Conceptually you can think of a consumer group as being a single logical subscriber that happens to be made up of
 * multiple processes. As a multi-subscriber system, Kafka naturally supports having any number of consumer groups for a
 * given topic without duplicating data (additional consumers are actually quite cheap).
 * <p>
 * This is a slight generalization of the functionality that is common in messaging systems. To get semantics similar to
 * a queue in a traditional messaging system all processes would be part of a single consumer group and hence record
 * delivery would be balanced over the group like with a queue. Unlike a traditional messaging system, though, you can
 * have multiple such groups. To get semantics similar to pub-sub in a traditional messaging system each process would
 * have its own consumer group, so each process would subscribe to all the records published to the topic.
 * <p>
 * In addition, when group reassignment happens automatically, consumers can be notified through {@link ConsumerRebalanceListener},
 * which allows them to finish necessary application-level logic such as state cleanup, manual offset
 * commits (note that offsets are always committed for a given consumer group), etc.
 * See <a href="#rebalancecallback">Storing Offsets Outside Kafka</a> for more details
 * <p>
 * It is also possible for the consumer to <a href="#manualassignment">manually assign</a> specific partitions
 * (similar to the older "simple" consumer) using {@link #assign(Collection)}. In this case, dynamic partition
 * assignment and consumer group coordination will be disabled.
 *
 * <h3><a name="failuredetection">Detecting Consumer Failures</a></h3>
 *
 * After subscribing to a set of topics, the consumer will automatically join the group when {@link #poll(long)} is
 * invoked. The poll API is designed to ensure consumer liveness. As long as you continue to call poll, the consumer
 * will stay in the group and continue to receive messages from the partitions it was assigned. Underneath the covers,
 * the poll API sends periodic heartbeats to the server; when you stop calling poll (perhaps because an exception was thrown),
 * then no heartbeats will be sent. If a period of the configured <i>session timeout</i> elapses before the server
 * has received a heartbeat, then the consumer will be kicked out of the group and its partitions will be reassigned.
 * This is designed to prevent situations where the consumer has failed, yet continues to hold onto the partitions
 * it was assigned (thus preventing active consumers in the group from taking them). To stay in the group, you
 * have to prove you are still alive by calling poll.
 * <p>
 * The implication of this design is that message processing time in the poll loop must be bounded so that
 * heartbeats can be sent before expiration of the session timeout. What typically happens when processing time
 * exceeds the session timeout is that the consumer won't be able to commit offsets for any of the processed records.
 * For example, this is indicated by a {@link CommitFailedException} thrown from {@link #commitSync()}. This
 * guarantees that only active members of the group are allowed to commit offsets. If the consumer
 * has been kicked out of the group, then its partitions will have been assigned to another member, which will be
 * committing its own offsets as it handles new records. This gives offset commits an isolation guarantee.
 * <p>
 * The consumer provides two configuration settings to control this behavior:
 * <ol>
 *     <li><code>session.timeout.ms</code>: By increasing the session timeout, you can give the consumer more
 *     time to handle a batch of records returned from {@link #poll(long)}. The only drawback is that it
 *     will take longer for the server to detect hard consumer failures, which can cause a delay before
 *     a rebalance can be completed. However, clean shutdown with {@link #close()} is not impacted since
 *     the consumer will send an explicit message to the server to leave the group and cause an immediate
 *     rebalance.</li>
 *     <li><code>max.poll.records</code>: Processing time in the poll loop is typically proportional to the number
 *     of records processed, so it's natural to want to set a limit on the number of records handled at once.
 *     This setting provides that. By default, there is essentially no limit.</li>
 * </ol>
 * <p>
 * For use cases where message processing time varies unpredictably, neither of these options may be viable.
 * The recommended way to handle these cases is to move message processing to another thread, which allows
 * the consumer to continue sending heartbeats while the processor is still working. Some care must be taken
 * to ensure that committed offsets do not get ahead of the actual position. Typically, you must disable automatic
 * commits and manually commit processed offsets for records only after the thread has finished handling them
 * (depending on the delivery semantics you need). Note also that you will generally need to {@link #pause(Collection)}
 * the partition so that no new records are received from poll until after thread has finished handling those
 * previously returned.
 *
 * <h3>Usage Examples</h3>
 * The consumer APIs offer flexibility to cover a variety of consumption use cases. Here are some examples to
 * demonstrate how to use them.
 *
 * <h4>Automatic Offset Committing</h4>
 * This example demonstrates a simple usage of Kafka's consumer api that relying on automatic offset committing.
 * <p>
 * <pre>
 *     Properties props = new Properties();
 *     props.put(&quot;bootstrap.servers&quot;, &quot;localhost:9092&quot;);
 *     props.put(&quot;group.id&quot;, &quot;test&quot;);
 *     props.put(&quot;enable.auto.commit&quot;, &quot;true&quot;);
 *     props.put(&quot;auto.commit.interval.ms&quot;, &quot;1000&quot;);
 *     props.put(&quot;session.timeout.ms&quot;, &quot;30000&quot;);
 *     props.put(&quot;key.deserializer&quot;, &quot;org.apache.kafka.common.serialization.StringDeserializer&quot;);
 *     props.put(&quot;value.deserializer&quot;, &quot;org.apache.kafka.common.serialization.StringDeserializer&quot;);
 *     KafkaConsumer&lt;String, String&gt; consumer = new KafkaConsumer&lt;&gt;(props);
 *     consumer.subscribe(Arrays.asList(&quot;foo&quot;, &quot;bar&quot;));
 *     while (true) {
 *         ConsumerRecords&lt;String, String&gt; records = consumer.poll(100);
 *         for (ConsumerRecord&lt;String, String&gt; record : records)
 *             System.out.printf(&quot;offset = %d, key = %s, value = %s&quot;, record.offset(), record.key(), record.value());
 *     }
 * </pre>
 *
 * Setting <code>enable.auto.commit</code> means that offsets are committed automatically with a frequency controlled by
 * the config <code>auto.commit.interval.ms</code>.
 * <p>
 * The connection to the cluster is bootstrapped by specifying a list of one or more brokers to contact using the
 * configuration <code>bootstrap.servers</code>. This list is just used to discover the rest of the brokers in the
 * cluster and need not be an exhaustive list of servers in the cluster (though you may want to specify more than one in
 * case there are servers down when the client is connecting).
 * <p>
 * In this example the client is subscribing to the topics <i>foo</i> and <i>bar</i> as part of a group of consumers
 * called <i>test</i> as described above.
 * <p>
 * The broker will automatically detect failed processes in the <i>test</i> group by using a heartbeat mechanism. The
 * consumer will automatically ping the cluster periodically, which lets the cluster know that it is alive. Note that
 * the consumer is single-threaded, so periodic heartbeats can only be sent when {@link #poll(long)} is called. As long as
 * the consumer is able to do this it is considered alive and retains the right to consume from the partitions assigned
 * to it. If it stops heartbeating by failing to call {@link #poll(long)} for a period of time longer than <code>session.timeout.ms</code>
 * then it will be considered dead and its partitions will be assigned to another process.
 * <p>
 * The deserializer settings specify how to turn bytes into objects. For example, by specifying string deserializers, we
 * are saying that our record's key and value will just be simple strings.
 *
 * <h4>Manual Offset Control</h4>
 *
 * Instead of relying on the consumer to periodically commit consumed offsets, users can also control when messages
 * should be considered as consumed and hence commit their offsets. This is useful when the consumption of the messages
 * are coupled with some processing logic and hence a message should not be considered as consumed until it is completed processing.
 * In this example we will consume a batch of records and batch them up in memory, when we have sufficient records
 * batched we will insert them into a database. If we allowed offsets to auto commit as in the previous example messages
 * would be considered consumed after they were given out by the consumer, and it would be possible that our process
 * could fail after we have read messages into our in-memory buffer but before they had been inserted into the database.
 * To avoid this we will manually commit the offsets only once the corresponding messages have been inserted into the
 * database. This gives us exact control of when a message is considered consumed. This raises the opposite possibility:
 * the process could fail in the interval after the insert into the database but before the commit (even though this
 * would likely just be a few milliseconds, it is a possibility). In this case the process that took over consumption
 * would consume from last committed offset and would repeat the insert of the last batch of data. Used in this way
 * Kafka provides what is often called "at-least once delivery" guarantees, as each message will likely be delivered one
 * time but in failure cases could be duplicated.
 * <p>
 * <pre>
 *     Properties props = new Properties();
 *     props.put(&quot;bootstrap.servers&quot;, &quot;localhost:9092&quot;);
 *     props.put(&quot;group.id&quot;, &quot;test&quot;);
 *     props.put(&quot;enable.auto.commit&quot;, &quot;false&quot;);
 *     props.put(&quot;auto.commit.interval.ms&quot;, &quot;1000&quot;);
 *     props.put(&quot;session.timeout.ms&quot;, &quot;30000&quot;);
 *     props.put(&quot;key.deserializer&quot;, &quot;org.apache.kafka.common.serialization.StringDeserializer&quot;);
 *     props.put(&quot;value.deserializer&quot;, &quot;org.apache.kafka.common.serialization.StringDeserializer&quot;);
 *     KafkaConsumer&lt;String, String&gt; consumer = new KafkaConsumer&lt;&gt;(props);
 *     consumer.subscribe(Arrays.asList(&quot;foo&quot;, &quot;bar&quot;));
 *     final int minBatchSize = 200;
 *     List&lt;ConsumerRecord&lt;String, String&gt;&gt; buffer = new ArrayList&lt;&gt;();
 *     while (true) {
 *         ConsumerRecords&lt;String, String&gt; records = consumer.poll(100);
 *         for (ConsumerRecord&lt;String, String&gt; record : records) {
 *             buffer.add(record);
 *         }
 *         if (buffer.size() &gt;= minBatchSize) {
 *             insertIntoDb(buffer);
 *             consumer.commitSync();
 *             buffer.clear();
 *         }
 *     }
 * </pre>
 *
 * The above example uses {@link #commitSync() commitSync} to mark all received messages as committed. In some cases
 * you may wish to have even finer control over which messages have been committed by specifying an offset explicitly.
 * In the example below we commit offset after we finish handling the messages in each partition.
 * <p>
 * <pre>
 *     try {
 *         while(running) {
 *             ConsumerRecords&lt;String, String&gt; records = consumer.poll(Long.MAX_VALUE);
 *             for (TopicPartition partition : records.partitions()) {
 *                 List&lt;ConsumerRecord&lt;String, String&gt;&gt; partitionRecords = records.records(partition);
 *                 for (ConsumerRecord&lt;String, String&gt; record : partitionRecords) {
 *                     System.out.println(record.offset() + &quot;: &quot; + record.value());
 *                 }
 *                 long lastOffset = partitionRecords.get(partitionRecords.size() - 1).offset();
 *                 consumer.commitSync(Collections.singletonMap(partition, new OffsetAndMetadata(lastOffset + 1)));
 *             }
 *         }
 *     } finally {
 *       consumer.close();
 *     }
 * </pre>
 *
 * <b>Note: The committed offset should always be the offset of the next message that your application will read.</b>
 * Thus, when calling {@link #commitSync(Map) commitSync(offsets)} you should add one to the offset of the last message processed.
 *
 * <h4><a name="manualassignment">Manual Partition Assignment</a></h4>
 *
 * In the previous examples, we subscribed to the topics we were interested in and let Kafka dynamically assign a
 * fair share of the partitions for those topics based on the active consumers in the group. However, in
 * some cases you may need finer control over the specific partitions that are assigned. For example:
 * <p>
 * <ul>
 * <li>If the process is maintaining some kind of local state associated with that partition (like a
 * local on-disk key-value store), then it should only get records for the partition it is maintaining on disk.
 * <li>If the process itself is highly available and will be restarted if it fails (perhaps using a
 * cluster management framework like YARN, Mesos, or AWS facilities, or as part of a stream processing framework). In
 * this case there is no need for Kafka to detect the failure and reassign the partition since the consuming process
 * will be restarted on another machine.
 * </ul>
 * <p>
 * To use this mode, instead of subscribing to the topic using {@link #subscribe(Collection) subscribe}, you just call
 * {@link #assign(Collection)} with the full list of partitions that you want to consume.
 *
 * <pre>
 *     String topic = &quot;foo&quot;;
 *     TopicPartition partition0 = new TopicPartition(topic, 0);
 *     TopicPartition partition1 = new TopicPartition(topic, 1);
 *     consumer.assign(Arrays.asList(partition0, partition1));
 * </pre>
 *
 * Once assigned, you can call {@link #poll(long) poll} in a loop, just as in the preceding examples to consume
 * records. The group that the consumer specifies is still used for committing offsets, but now the set of partitions
 * will only change with another call to {@link #assign(Collection) assign}. Manual partition assignment does
 * not use group coordination, so consumer failures will not cause assigned partitions to be rebalanced. Each consumer
 * acts independently even if it shares a groupId with another consumer. To avoid offset commit conflicts, you should
 * usually ensure that the groupId is unique for each consumer instance.
 * <p>
 * Note that it isn't possible to mix manual partition assignment (i.e. using {@link #assign(Collection) assign})
 * with dynamic partition assignment through topic subscription (i.e. using {@link #subscribe(Collection) subscribe}).
 *
 * <h4><a name="rebalancecallback">Storing Offsets Outside Kafka</h4>
 *
 * The consumer application need not use Kafka's built-in offset storage, it can store offsets in a store of its own
 * choosing. The primary use case for this is allowing the application to store both the offset and the results of the
 * consumption in the same system in a way that both the results and offsets are stored atomically. This is not always
 * possible, but when it is it will make the consumption fully atomic and give "exactly once" semantics that are
 * stronger than the default "at-least once" semantics you get with Kafka's offset commit functionality.
 * <p>
 * Here are a couple of examples of this type of usage:
 * <ul>
 * <li>If the results of the consumption are being stored in a relational database, storing the offset in the database
 * as well can allow committing both the results and offset in a single transaction. Thus either the transaction will
 * succeed and the offset will be updated based on what was consumed or the result will not be stored and the offset
 * won't be updated.
 * <li>If the results are being stored in a local store it may be possible to store the offset there as well. For
 * example a search index could be built by subscribing to a particular partition and storing both the offset and the
 * indexed data together. If this is done in a way that is atomic, it is often possible to have it be the case that even
 * if a crash occurs that causes unsync'd data to be lost, whatever is left has the corresponding offset stored as well.
 * This means that in this case the indexing process that comes back having lost recent updates just resumes indexing
 * from what it has ensuring that no updates are lost.
 * </ul>
 * <p>
 * Each record comes with its own offset, so to manage your own offset you just need to do the following:
 *
 * <ul>
 * <li>Configure <code>enable.auto.commit=false</code>
 * <li>Use the offset provided with each {@link ConsumerRecord} to save your position.
 * <li>On restart restore the position of the consumer using {@link #seek(TopicPartition, long)}.
 * </ul>
 *
 * <p>
 * This type of usage is simplest when the partition assignment is also done manually (this would be likely in the
 * search index use case described above). If the partition assignment is done automatically special care is
 * needed to handle the case where partition assignments change. This can be done by providing a
 * {@link ConsumerRebalanceListener} instance in the call to {@link #subscribe(Collection, ConsumerRebalanceListener)}
 * and {@link #subscribe(Pattern, ConsumerRebalanceListener)}.
 * For example, when partitions are taken from a consumer the consumer will want to commit its offset for those partitions by
 * implementing {@link ConsumerRebalanceListener#onPartitionsRevoked(Collection)}. When partitions are assigned to a
 * consumer, the consumer will want to look up the offset for those new partitions and correctly initialize the consumer
 * to that position by implementing {@link ConsumerRebalanceListener#onPartitionsAssigned(Collection)}.
 * <p>
 * Another common use for {@link ConsumerRebalanceListener} is to flush any caches the application maintains for
 * partitions that are moved elsewhere.
 *
 * <h4>Controlling The Consumer's Position</h4>
 *
 * In most use cases the consumer will simply consume records from beginning to end, periodically committing its
 * position (either automatically or manually). However Kafka allows the consumer to manually control its position,
 * moving forward or backwards in a partition at will. This means a consumer can re-consume older records, or skip to
 * the most recent records without actually consuming the intermediate records.
 * <p>
 * There are several instances where manually controlling the consumer's position can be useful.
 * <p>
 * One case is for time-sensitive record processing it may make sense for a consumer that falls far enough behind to not
 * attempt to catch up processing all records, but rather just skip to the most recent records.
 * <p>
 * Another use case is for a system that maintains local state as described in the previous section. In such a system
 * the consumer will want to initialize its position on start-up to whatever is contained in the local store. Likewise
 * if the local state is destroyed (say because the disk is lost) the state may be recreated on a new machine by
 * re-consuming all the data and recreating the state (assuming that Kafka is retaining sufficient history).
 * <p>
 * Kafka allows specifying the position using {@link #seek(TopicPartition, long)} to specify the new position. Special
 * methods for seeking to the earliest and latest offset the server maintains are also available (
 * {@link #seekToBeginning(Collection)} and {@link #seekToEnd(Collection)} respectively).
 *
 * <h4>Consumption Flow Control</h4>
 *
 * If a consumer is assigned multiple partitions to fetch data from, it will try to consume from all of them at the same time,
 * effectively giving these partitions the same priority for consumption. However in some cases consumers may want to
 * first focus on fetching from some subset of the assigned partitions at full speed, and only start fetching other partitions
 * when these partitions have few or no data to consume.
 *
 * <p>
 * One of such cases is stream processing, where processor fetches from two topics and performs the join on these two streams.
 * When one of the topics is long lagging behind the other, the processor would like to pause fetching from the ahead topic
 * in order to get the lagging stream to catch up. Another example is bootstraping upon consumer starting up where there are
 * a lot of history data to catch up, the applications usually want to get the latest data on some of the topics before consider
 * fetching other topics.
 *
 * <p>
 * Kafka supports dynamic controlling of consumption flows by using {@link #pause(Collection)} and {@link #resume(Collection)}
 * to pause the consumption on the specified assigned partitions and resume the consumption
 * on the specified paused partitions respectively in the future {@link #poll(long)} calls.
 *
 * <h3><a name="multithreaded">Multi-threaded Processing</a></h3>
 *
 * The Kafka consumer is NOT thread-safe. All network I/O happens in the thread of the application
 * making the call. It is the responsibility of the user to ensure that multi-threaded access
 * is properly synchronized. Un-synchronized access will result in {@link ConcurrentModificationException}.
 *
 * <p>
 * The only exception to this rule is {@link #wakeup()}, which can safely be used from an external thread to
 * interrupt an active operation. In this case, a {@link org.apache.kafka.common.errors.WakeupException} will be
 * thrown from the thread blocking on the operation. This can be used to shutdown the consumer from another thread.
 * The following snippet shows the typical pattern:
 *
 * <pre>
 * public class KafkaConsumerRunner implements Runnable {
 *     private final AtomicBoolean closed = new AtomicBoolean(false);
 *     private final KafkaConsumer consumer;
 *
 *     public void run() {
 *         try {
 *             consumer.subscribe(Arrays.asList("topic"));
 *             while (!closed.get()) {
 *                 ConsumerRecords records = consumer.poll(10000);
 *                 // Handle new records
 *             }
 *         } catch (WakeupException e) {
 *             // Ignore exception if closing
 *             if (!closed.get()) throw e;
 *         } finally {
 *             consumer.close();
 *         }
 *     }
 *
 *     // Shutdown hook which can be called from a separate thread
 *     public void shutdown() {
 *         closed.set(true);
 *         consumer.wakeup();
 *     }
 * }
 * </pre>
 *
 * Then in a separate thread, the consumer can be shutdown by setting the closed flag and waking up the consumer.
 *
 * <p>
 * <pre>
 *     closed.set(true);
 *     consumer.wakeup();
 * </pre>
 *
 * <p>
 * We have intentionally avoided implementing a particular threading model for processing. This leaves several
 * options for implementing multi-threaded processing of records.
 *
 *
 * <h4>1. One Consumer Per Thread</h4>
 *
 * A simple option is to give each thread its own consumer instance. Here are the pros and cons of this approach:
 * <ul>
 * <li><b>PRO</b>: It is the easiest to implement
 * <li><b>PRO</b>: It is often the fastest as no inter-thread co-ordination is needed
 * <li><b>PRO</b>: It makes in-order processing on a per-partition basis very easy to implement (each thread just
 * processes messages in the order it receives them).
 * <li><b>CON</b>: More consumers means more TCP connections to the cluster (one per thread). In general Kafka handles
 * connections very efficiently so this is generally a small cost.
 * <li><b>CON</b>: Multiple consumers means more requests being sent to the server and slightly less batching of data
 * which can cause some drop in I/O throughput.
 * <li><b>CON</b>: The number of total threads across all processes will be limited by the total number of partitions.
 * </ul>
 *
 * <h4>2. Decouple Consumption and Processing</h4>
 *
 * Another alternative is to have one or more consumer threads that do all data consumption and hands off
 * {@link ConsumerRecords} instances to a blocking queue consumed by a pool of processor threads that actually handle
 * the record processing.
 *
 * This option likewise has pros and cons:
 * <ul>
 * <li><b>PRO</b>: This option allows independently scaling the number of consumers and processors. This makes it
 * possible to have a single consumer that feeds many processor threads, avoiding any limitation on partitions.
 * <li><b>CON</b>: Guaranteeing order across the processors requires particular care as the threads will execute
 * independently an earlier chunk of data may actually be processed after a later chunk of data just due to the luck of
 * thread execution timing. For processing that has no ordering requirements this is not a problem.
 * <li><b>CON</b>: Manually committing the position becomes harder as it requires that all threads co-ordinate to ensure
 * that processing is complete for that partition.
 * </ul>
 *
 * There are many possible variations on this approach. For example each processor thread can have its own queue, and
 * the consumer threads can hash into these queues using the TopicPartition to ensure in-order consumption and simplify
 * commit.
 *
 */
public class KafkaConsumer<K, V> implements Consumer<K, V> {

    private static final Logger log = LoggerFactory.getLogger(KafkaConsumer.class);
    private static final long NO_CURRENT_THREAD = -1L;
    private static final AtomicInteger CONSUMER_CLIENT_ID_SEQUENCE = new AtomicInteger(1);
    private static final String JMX_PREFIX = "kafka.consumer";

    private final String clientId;
    //消费协调器,每一个消费组在集群中会选举一个节点成为该消费组的协调器，负责消费组状态的状态管理，尤其是消费组重平衡(消费者的加入与退出)，该类就是消费者与broker协调器进行交互
    private final ConsumerCoordinator coordinator;
    //key 序列化器
    private final Deserializer<K> keyDeserializer;
    //值序列化器
    private final Deserializer<V> valueDeserializer;
    //消息拉取
    private final Fetcher<K, V> fetcher;
    private final ConsumerInterceptors<K, V> interceptors;

    private final Time time;
    //网络通讯客户端 服务底层网络通讯，负责客户端与服务端的RPC通信
    private final ConsumerNetworkClient client;
    private final Metrics metrics;
    //用于管理订阅状态的类，用于跟踪 topics, partitions, offsets 等信息
    private final SubscriptionState subscriptions;
    //消费者元数据信息，包含路由信息
    private final Metadata metadata;
    //如果向Broker发送请求失败后，发起重试之前需要等待的间隔时间，通过属性retry.backoff.ms指定
    private final long retryBackoffMs;
    //一次请求的超时时间
    private final long requestTimeoutMs;
    private boolean closed = false;

    // currentThread holds the threadId of the current thread accessing KafkaConsumer
    // and is used to prevent multi-threaded access
    private final AtomicLong currentThread = new AtomicLong(NO_CURRENT_THREAD);
    // refcount is used to allow reentrant access by the thread who has acquired currentThread 用于当前线程重入
    private final AtomicInteger refcount = new AtomicInteger(0);

    /**
     * A consumer is instantiated by providing a set of key-value pairs as configuration. Valid configuration strings
     * are documented <a href="http://kafka.apache.org/documentation.html#consumerconfigs" >here</a>. Values can be
     * either strings or objects of the appropriate type (for example a numeric configuration would accept either the
     * string "42" or the integer 42).
     * <p>
     * Valid configuration strings are documented at {@link ConsumerConfig}
     *
     * @param configs The consumer configs
     */
    public KafkaConsumer(Map<String, Object> configs) {
        this(configs, null, null);
    }

    /**
     * A consumer is instantiated by providing a set of key-value pairs as configuration, and a key and a value {@link Deserializer}.
     * <p>
     * Valid configuration strings are documented at {@link ConsumerConfig}
     *
     * @param configs The consumer configs
     * @param keyDeserializer The deserializer for key that implements {@link Deserializer}. The configure() method
     *            won't be called in the consumer when the deserializer is passed in directly.
     * @param valueDeserializer The deserializer for value that implements {@link Deserializer}. The configure() method
     *            won't be called in the consumer when the deserializer is passed in directly.
     */
    public KafkaConsumer(Map<String, Object> configs,
                         Deserializer<K> keyDeserializer,
                         Deserializer<V> valueDeserializer) {
        this(new ConsumerConfig(ConsumerConfig.addDeserializerToConfig(configs, keyDeserializer, valueDeserializer)),
            keyDeserializer,
            valueDeserializer);
    }

    /**
     * A consumer is instantiated by providing a {@link java.util.Properties} object as configuration. Valid
     * configuration strings are documented at {@link ConsumerConfig} A consumer is instantiated by providing a
     * {@link java.util.Properties} object as configuration. Valid configuration strings are documented at
     * {@link ConsumerConfig}
     */
    public KafkaConsumer(Properties properties) {
        this(properties, null, null);
    }

    /**
     * A consumer is instantiated by providing a {@link java.util.Properties} object as configuration, and a
     * key and a value {@link Deserializer}.
     * <p>
     * Valid configuration strings are documented at {@link ConsumerConfig}
     *
     * @param properties The consumer configuration properties
     * @param keyDeserializer The deserializer for key that implements {@link Deserializer}. The configure() method
     *            won't be called in the consumer when the deserializer is passed in directly.
     * @param valueDeserializer The deserializer for value that implements {@link Deserializer}. The configure() method
     *            won't be called in the consumer when the deserializer is passed in directly.
     */
    public KafkaConsumer(Properties properties,
                         Deserializer<K> keyDeserializer,
                         Deserializer<V> valueDeserializer) {
        this(new ConsumerConfig(ConsumerConfig.addDeserializerToConfig(properties, keyDeserializer, valueDeserializer)),
             keyDeserializer,
             valueDeserializer);
    }

    @SuppressWarnings("unchecked")
    private KafkaConsumer(ConsumerConfig config,
                          Deserializer<K> keyDeserializer,
                          Deserializer<V> valueDeserializer) {
        try {
            log.debug("Starting the Kafka consumer");
            this.requestTimeoutMs = config.getInt(ConsumerConfig.REQUEST_TIMEOUT_MS_CONFIG);
            int sessionTimeOutMs = config.getInt(ConsumerConfig.SESSION_TIMEOUT_MS_CONFIG);
            int fetchMaxWaitMs = config.getInt(ConsumerConfig.FETCH_MAX_WAIT_MS_CONFIG);
            if (this.requestTimeoutMs <= sessionTimeOutMs || this.requestTimeoutMs <= fetchMaxWaitMs)
                throw new ConfigException(ConsumerConfig.REQUEST_TIMEOUT_MS_CONFIG + " should be greater than " + ConsumerConfig.SESSION_TIMEOUT_MS_CONFIG + " and " + ConsumerConfig.FETCH_MAX_WAIT_MS_CONFIG);
            this.time = new SystemTime();

            String clientId = config.getString(ConsumerConfig.CLIENT_ID_CONFIG);
            if (clientId.length() <= 0)
                clientId = "consumer-" + CONSUMER_CLIENT_ID_SEQUENCE.getAndIncrement();
            this.clientId = clientId;
            Map<String, String> metricsTags = new LinkedHashMap<>();
            metricsTags.put("client-id", clientId);
            MetricConfig metricConfig = new MetricConfig().samples(config.getInt(ConsumerConfig.METRICS_NUM_SAMPLES_CONFIG))
                    .timeWindow(config.getLong(ConsumerConfig.METRICS_SAMPLE_WINDOW_MS_CONFIG), TimeUnit.MILLISECONDS)
                    .tags(metricsTags);
            List<MetricsReporter> reporters = config.getConfiguredInstances(ConsumerConfig.METRIC_REPORTER_CLASSES_CONFIG,
                    MetricsReporter.class);
            reporters.add(new JmxReporter(JMX_PREFIX));
            this.metrics = new Metrics(metricConfig, reporters, time);
            this.retryBackoffMs = config.getLong(ConsumerConfig.RETRY_BACKOFF_MS_CONFIG);
            this.metadata = new Metadata(retryBackoffMs, config.getLong(ConsumerConfig.METADATA_MAX_AGE_CONFIG));
            List<InetSocketAddress> addresses = ClientUtils.parseAndValidateAddresses(config.getList(ConsumerConfig.BOOTSTRAP_SERVERS_CONFIG));
            //初始化时Cluster只有Broker节点地址，并没有拉取元数据
            this.metadata.update(Cluster.bootstrap(addresses), 0);
            String metricGrpPrefix = "consumer";
            ChannelBuilder channelBuilder = ClientUtils.createChannelBuilder(config.values());
            NetworkClient netClient = new NetworkClient(
                    new Selector(config.getLong(ConsumerConfig.CONNECTIONS_MAX_IDLE_MS_CONFIG), metrics, time, metricGrpPrefix, channelBuilder),
                    this.metadata,
                    clientId,
                    100, // a fixed large enough value will suffice
                    config.getLong(ConsumerConfig.RECONNECT_BACKOFF_MS_CONFIG),
                    config.getInt(ConsumerConfig.SEND_BUFFER_CONFIG),
                    config.getInt(ConsumerConfig.RECEIVE_BUFFER_CONFIG),
                    config.getInt(ConsumerConfig.REQUEST_TIMEOUT_MS_CONFIG), time);
            this.client = new ConsumerNetworkClient(netClient, metadata, time, retryBackoffMs,
                    config.getInt(ConsumerConfig.REQUEST_TIMEOUT_MS_CONFIG));
            OffsetResetStrategy offsetResetStrategy = OffsetResetStrategy.valueOf(config.getString(ConsumerConfig.AUTO_OFFSET_RESET_CONFIG).toUpperCase(Locale.ROOT));
            this.subscriptions = new SubscriptionState(offsetResetStrategy);
            List<PartitionAssignor> assignors = config.getConfiguredInstances(
                    ConsumerConfig.PARTITION_ASSIGNMENT_STRATEGY_CONFIG,
                    PartitionAssignor.class);
            // load interceptors and make sure they get clientId
            Map<String, Object> userProvidedConfigs = config.originals();
            userProvidedConfigs.put(ConsumerConfig.CLIENT_ID_CONFIG, clientId);
            List<ConsumerInterceptor<K, V>> interceptorList = (List) (new ConsumerConfig(userProvidedConfigs)).getConfiguredInstances(ConsumerConfig.INTERCEPTOR_CLASSES_CONFIG,
                    ConsumerInterceptor.class);
            this.interceptors = interceptorList.isEmpty() ? null : new ConsumerInterceptors<>(interceptorList);
            this.coordinator = new ConsumerCoordinator(this.client,
                    config.getString(ConsumerConfig.GROUP_ID_CONFIG),
                    config.getInt(ConsumerConfig.SESSION_TIMEOUT_MS_CONFIG),
                    config.getInt(ConsumerConfig.HEARTBEAT_INTERVAL_MS_CONFIG),
                    assignors,
                    this.metadata,
                    this.subscriptions,
                    metrics,
                    metricGrpPrefix,
                    this.time,
                    retryBackoffMs,
                    new ConsumerCoordinator.DefaultOffsetCommitCallback(),
                    config.getBoolean(ConsumerConfig.ENABLE_AUTO_COMMIT_CONFIG),
                    config.getLong(ConsumerConfig.AUTO_COMMIT_INTERVAL_MS_CONFIG),
                    this.interceptors,
                    config.getBoolean(ConsumerConfig.EXCLUDE_INTERNAL_TOPICS_CONFIG));
            if (keyDeserializer == null) {
                this.keyDeserializer = config.getConfiguredInstance(ConsumerConfig.KEY_DESERIALIZER_CLASS_CONFIG,
                        Deserializer.class);
                this.keyDeserializer.configure(config.originals(), true);
            } else {
                config.ignore(ConsumerConfig.KEY_DESERIALIZER_CLASS_CONFIG);
                this.keyDeserializer = keyDeserializer;
            }
            if (valueDeserializer == null) {
                this.valueDeserializer = config.getConfiguredInstance(ConsumerConfig.VALUE_DESERIALIZER_CLASS_CONFIG,
                        Deserializer.class);
                this.valueDeserializer.configure(config.originals(), false);
            } else {
                config.ignore(ConsumerConfig.VALUE_DESERIALIZER_CLASS_CONFIG);
                this.valueDeserializer = valueDeserializer;
            }
            this.fetcher = new Fetcher<>(this.client,
                    config.getInt(ConsumerConfig.FETCH_MIN_BYTES_CONFIG),
                    config.getInt(ConsumerConfig.FETCH_MAX_WAIT_MS_CONFIG),
                    config.getInt(ConsumerConfig.MAX_PARTITION_FETCH_BYTES_CONFIG),
                    config.getInt(ConsumerConfig.MAX_POLL_RECORDS_CONFIG),
                    config.getBoolean(ConsumerConfig.CHECK_CRCS_CONFIG),
                    this.keyDeserializer,
                    this.valueDeserializer,
                    this.metadata,
                    this.subscriptions,
                    metrics,
                    metricGrpPrefix,
                    this.time,
                    this.retryBackoffMs);

            config.logUnused();
            AppInfoParser.registerAppInfo(JMX_PREFIX, clientId);

            log.debug("Kafka consumer created");
        } catch (Throwable t) {
            // call close methods if internal objects are already constructed
            // this is to prevent resource leak. see KAFKA-2121
            close(true);
            // now propagate the exception
            throw new KafkaException("Failed to construct kafka consumer", t);
        }
    }

    // visible for testing
    KafkaConsumer(String clientId,
                  ConsumerCoordinator coordinator,
                  Deserializer<K> keyDeserializer,
                  Deserializer<V> valueDeserializer,
                  Fetcher<K, V> fetcher,
                  ConsumerInterceptors<K, V> interceptors,
                  Time time,
                  ConsumerNetworkClient client,
                  Metrics metrics,
                  SubscriptionState subscriptions,
                  Metadata metadata,
                  long retryBackoffMs,
                  long requestTimeoutMs) {
        this.clientId = clientId;
        this.coordinator = coordinator;
        this.keyDeserializer = keyDeserializer;
        this.valueDeserializer = valueDeserializer;
        this.fetcher = fetcher;
        this.interceptors = interceptors;
        this.time = time;
        this.client = client;
        this.metrics = metrics;
        this.subscriptions = subscriptions;
        this.metadata = metadata;
        this.retryBackoffMs = retryBackoffMs;
        this.requestTimeoutMs = requestTimeoutMs;
    }

    /**
     * Get the set of partitions currently assigned to this consumer. If subscription happened by directly assigning
     * partitions using {@link #assign(Collection)} then this will simply return the same partitions that
     * were assigned. If topic subscription was used, then this will give the set of topic partitions currently assigned
     * to the consumer (which may be none if the assignment hasn't happened yet, or the partitions are in the
     * process of getting reassigned).
     * @return The set of partitions currently assigned to this consumer
     */
    public Set<TopicPartition> assignment() {
        acquire();
        try {
            return Collections.unmodifiableSet(new HashSet<>(this.subscriptions.assignedPartitions()));
        } finally {
            release();
        }
    }

    /**
     * Get the current subscription. Will return the same topics used in the most recent call to
     * {@link #subscribe(Collection, ConsumerRebalanceListener)}, or an empty set if no such call has been made.
     * @return The set of topics currently subscribed to
     */
    public Set<String> subscription() {
        acquire();
        try {
            return Collections.unmodifiableSet(new HashSet<>(this.subscriptions.subscription()));
        } finally {
            release();
        }
    }

    /**
     * Subscribe to the given list of topics to get dynamically
     * assigned partitions. <b>Topic subscriptions are not incremental. This list will replace the current
     * assignment (if there is one).</b> Note that it is not possible to combine topic subscription with group management
     * with manual partition assignment through {@link #assign(Collection)}.
     *
     * If the given list of topics is empty, it is treated the same as {@link #unsubscribe()}.
     *
     * <p>
     * As part of group management, the consumer will keep track of the list of consumers that belong to a particular
     * group and will trigger a rebalance operation if one of the following events trigger -
     * <ul>
     * <li>Number of partitions change for any of the subscribed list of topics
     * <li>Topic is created or deleted
     * <li>An existing member of the consumer group dies
     * <li>A new member is added to an existing consumer group via the join API
     * </ul>
     * <p>
     * When any of these events are triggered, the provided listener will be invoked first to indicate that
     * the consumer's assignment has been revoked, and then again when the new assignment has been received.
     * Note that this listener will immediately override any listener set in a previous call to subscribe.
     * It is guaranteed, however, that the partitions revoked/assigned through this interface are from topics
     * subscribed in this call. See {@link ConsumerRebalanceListener} for more details.
     *
     * @param topics The list of topics to subscribe to
     * @param listener Non-null listener instance to get notifications on partition assignment/revocation for the
     *                 subscribed topics
     */
    @Override
    public void subscribe(Collection<String> topics, ConsumerRebalanceListener listener) {
        acquire();
        try {
            if (topics.isEmpty()) {
                // treat subscribing to empty topic list as the same as unsubscribing
                this.unsubscribe();
            } else {
                log.debug("Subscribed to topic(s): {}", Utils.join(topics, ", "));
                this.subscriptions.subscribe(topics, listener);
                metadata.setTopics(subscriptions.groupSubscription());
            }
        } finally {
            release();
        }
    }

    /**
     * Subscribe to the given list of topics to get dynamically assigned partitions.
     * <b>Topic subscriptions are not incremental. This list will replace the current
     * assignment (if there is one).</b> It is not possible to combine topic subscription with group management
     * with manual partition assignment through {@link #assign(Collection)}.
     *
     * If the given list of topics is empty, it is treated the same as {@link #unsubscribe()}.
     *
     * <p>
     * This is a short-hand for {@link #subscribe(Collection, ConsumerRebalanceListener)}, which
     * uses a noop listener. If you need the ability to either seek to particular offsets, you should prefer
     * {@link #subscribe(Collection, ConsumerRebalanceListener)}, since group rebalances will cause partition offsets
     * to be reset. You should also prefer to provide your own listener if you are doing your own offset
     * management since the listener gives you an opportunity to commit offsets before a rebalance finishes.
     *
     * @param topics The list of topics to subscribe to
     */
    @Override
    public void subscribe(Collection<String> topics) {
        subscribe(topics, new NoOpConsumerRebalanceListener());
    }

    /**
     * Subscribe to all topics matching specified pattern to get dynamically assigned partitions. The pattern matching will be done periodically against topics
     * existing at the time of check.
     * <p>
     * As part of group management, the consumer will keep track of the list of consumers that
     * belong to a particular group and will trigger a rebalance operation if one of the
     * following events trigger -
     * <ul>
     * <li>Number of partitions change for any of the subscribed list of topics
     * <li>Topic is created or deleted
     * <li>An existing member of the consumer group dies
     * <li>A new member is added to an existing consumer group via the join API
     * </ul>
     *
     * @param pattern Pattern to subscribe to
     */
    @Override
    public void subscribe(Pattern pattern, ConsumerRebalanceListener listener) {
        acquire();
        try {
            log.debug("Subscribed to pattern: {}", pattern);
            this.subscriptions.subscribe(pattern, listener);
            this.metadata.needMetadataForAllTopics(true);
            this.metadata.requestUpdate();
        } finally {
            release();
        }
    }

    /**
     * Unsubscribe from topics currently subscribed with {@link #subscribe(Collection)}. This
     * also clears any partitions directly assigned through {@link #assign(Collection)}.
     */
    public void unsubscribe() {
        acquire();
        try {
            log.debug("Unsubscribed all topics or patterns and assigned partitions");
            this.subscriptions.unsubscribe();
            this.coordinator.maybeLeaveGroup();
            this.metadata.needMetadataForAllTopics(false);
        } finally {
            release();
        }
    }

    /**
     * Manually assign a list of partition to this consumer. This interface does not allow for incremental assignment
     * and will replace the previous assignment (if there is one).
     * <p>
     * Manual topic assignment through this method does not use the consumer's group management
     * functionality. As such, there will be no rebalance operation triggered when group membership or cluster and topic
     * metadata change. Note that it is not possible to use both manual partition assignment with {@link #assign(Collection)}
     * and group assignment with {@link #subscribe(Collection, ConsumerRebalanceListener)}.
     *
     * @param partitions The list of partitions to assign this consumer
     */
    @Override
    public void assign(Collection<TopicPartition> partitions) {
        acquire();
        try {
            log.debug("Subscribed to partition(s): {}", Utils.join(partitions, ", "));
            this.subscriptions.assignFromUser(partitions);
            Set<String> topics = new HashSet<>();
            for (TopicPartition tp : partitions)
                topics.add(tp.topic());
            metadata.setTopics(topics);
        } finally {
            release();
        }
    }

    /**
     * Fetch data for the topics or partitions specified using one of the subscribe/assign APIs. It is an error to not have
     * subscribed to any topics or partitions before polling for data.
     * <p>
     * On each poll, consumer will try to use the last consumed offset as the starting offset and fetch sequentially. The last
     * consumed offset can be manually set through {@link #seek(TopicPartition, long)} or automatically set as the last committed
     * offset for the subscribed list of partitions
     *
     *
     * @param timeout The time, in milliseconds, spent waiting in poll if data is not available in the buffer.
     *            If 0, returns immediately with any records that are available currently in the buffer, else returns empty.
     *            Must not be negative.
     * @return map of topic to records since the last fetch for the subscribed list of topics and partitions
     *
     * @throws org.apache.kafka.clients.consumer.InvalidOffsetException if the offset for a partition or set of
     *             partitions is undefined or out of range and no offset reset policy has been configured
     * @throws org.apache.kafka.common.errors.WakeupException if {@link #wakeup()} is called before or while this
     *             function is called
     * @throws org.apache.kafka.common.errors.AuthorizationException if caller does Read access to any of the subscribed
     *             topics or to the configured groupId
     * @throws org.apache.kafka.common.KafkaException for any other unrecoverable errors (e.g. invalid groupId or
     *             session timeout, errors deserializing key/value pairs, or any new error cases in future versions)
     */
    @Override
    public ConsumerRecords<K, V> poll(long timeout) {
        acquire();
        try {
            if (timeout < 0)
                throw new IllegalArgumentException("Timeout must not be negative");

            // poll for new data until the timeout expires 轮询新数据直到超时到期
            long start = time.milliseconds();
            long remaining = timeout;
            do {
                Map<TopicPartition, List<ConsumerRecord<K, V>>> records = pollOnce(remaining);
                if (!records.isEmpty()) {
                    // before returning the fetched records, we can send off the next round of fetches
                    // and avoid block waiting for their responses to enable pipelining while the user
                    // is handling the fetched records.
                    // 在返回获取的记录之前，我们可以发送下一轮获取并避免在用户处理获取的记录时阻塞等待他们的响应以启用流水线
                    // NOTE: since the consumed position has already been updated, we must not allow
                    // wakeups or any other errors to be triggered prior to returning the fetched records.
                    // Additionally, pollNoWakeup does not allow automatic commits to get triggered.
                    fetcher.sendFetches();
                    //轮询网络IO并立即返回
                    client.pollNoWakeup();

                    if (this.interceptors == null)
                        return new ConsumerRecords<>(records);
                    else
                        return this.interceptors.onConsume(new ConsumerRecords<>(records));
                }

                long elapsed = time.milliseconds() - start;
                remaining = timeout - elapsed;
            } while (remaining > 0);

            return ConsumerRecords.empty();
        } finally {
            release();
        }
    }

    /**
     * Do one round of polling. In addition to checking for new data, this does any needed
     * heart-beating, auto-commits, and offset updates.
     * @param timeout The maximum time to block in the underlying poll
     * @return The fetched records (may be empty)
     */
    private Map<TopicPartition, List<ConsumerRecord<K, V>>> pollOnce(long timeout) {
        // ensure we have partitions assigned if we expect to 如果开启了分区自动分配
        if (subscriptions.partitionsAutoAssigned())
            coordinator.ensurePartitionAssignment();

        // fetch positions if we have partitions we're subscribed to that we
        // don't know the offset for
        if (!subscriptions.hasAllFetchPositions())
            //将获取位置设置为提交位置（如果有）或使用用户配置的偏移重置策略重置它
            updateFetchPositions(this.subscriptions.missingFetchPositions());

        long now = time.milliseconds();

        // execute delayed tasks (e.g. autocommits and heartbeats) prior to fetching records 在获取记录之前执行延迟任务（例如自动提交和心跳）
        client.executeDelayedTasks(now);

        // init any new fetches (won't resend pending fetches) 初始化任何新的提取（不会重新发送挂起的提取）
        Map<TopicPartition, List<ConsumerRecord<K, V>>> records = fetcher.fetchedRecords();

        // if data is available already, e.g. from a previous network client poll() call to commit,
        // then just return it immediately 如果数据已经可用，例如从之前的网络客户端 poll() 调用提交，然后立即返回它
        if (!records.isEmpty())
            return records;
        //如果此次拉取数据为空再次拉取
        fetcher.sendFetches();
        client.poll(timeout, now);
        return fetcher.fetchedRecords();
    }

    /**
     * Commit offsets returned on the last {@link #poll(long) poll()} for all the subscribed list of topics and partitions.
     * <p>
     * This commits offsets only to Kafka. The offsets committed using this API will be used on the first fetch after
     * every rebalance and also on startup. As such, if you need to store offsets in anything other than Kafka, this API
     * should not be used.
     * <p>
     * This is a synchronous commits and will block until either the commit succeeds or an unrecoverable error is
     * encountered (in which case it is thrown to the caller).
     *
     * @throws org.apache.kafka.clients.consumer.CommitFailedException if the commit failed and cannot be retried.
     *             This can only occur if you are using automatic group management with {@link #subscribe(Collection)},
     *             or if there is an active group with the same groupId which is using group management.
     * @throws org.apache.kafka.common.errors.WakeupException if {@link #wakeup()} is called before or while this
     *             function is called
     * @throws org.apache.kafka.common.errors.AuthorizationException if not authorized to the topic or to the
     *             configured groupId
     * @throws org.apache.kafka.common.KafkaException for any other unrecoverable errors (e.g. if offset metadata
     *             is too large or if the committed offset is invalid).
     */
    @Override
    public void commitSync() {
        acquire();
        try {
            commitSync(subscriptions.allConsumed());
        } finally {
            release();
        }
    }

    /**
     * Commit the specified offsets for the specified list of topics and partitions.
     * <p>
     * This commits offsets to Kafka. The offsets committed using this API will be used on the first fetch after every
     * rebalance and also on startup. As such, if you need to store offsets in anything other than Kafka, this API
     * should not be used. The committed offset should be the next message your application will consume,
     * i.e. lastProcessedMessageOffset + 1.
     * <p>
     * This is a synchronous commits and will block until either the commit succeeds or an unrecoverable error is
     * encountered (in which case it is thrown to the caller).
     *
     * @param offsets A map of offsets by partition with associated metadata
     * @throws org.apache.kafka.clients.consumer.CommitFailedException if the commit failed and cannot be retried.
     *             This can only occur if you are using automatic group management with {@link #subscribe(Collection)},
     *             or if there is an active group with the same groupId which is using group management.
     * @throws org.apache.kafka.common.errors.WakeupException if {@link #wakeup()} is called before or while this
     *             function is called
     * @throws org.apache.kafka.common.errors.AuthorizationException if not authorized to the topic or to the
     *             configured groupId
     * @throws org.apache.kafka.common.KafkaException for any other unrecoverable errors (e.g. if offset metadata
     *             is too large or if the committed offset is invalid).
     */
    @Override
    public void commitSync(final Map<TopicPartition, OffsetAndMetadata> offsets) {
        acquire();
        try {
            coordinator.commitOffsetsSync(offsets);
        } finally {
            release();
        }
    }

    /**
     * Commit offsets returned on the last {@link #poll(long) poll()} for all the subscribed list of topics and partition.
     * Same as {@link #commitAsync(OffsetCommitCallback) commitAsync(null)}
     */
    @Override
    public void commitAsync() {
        commitAsync(null);
    }

    /**
     * Commit offsets returned on the last {@link #poll(long) poll()} for the subscribed list of topics and partitions.
     * <p>
     * This commits offsets only to Kafka. The offsets committed using this API will be used on the first fetch after
     * every rebalance and also on startup. As such, if you need to store offsets in anything other than Kafka, this API
     * should not be used.
     * <p>
     * This is an asynchronous call and will not block. Any errors encountered are either passed to the callback
     * (if provided) or discarded.
     *
     * @param callback Callback to invoke when the commit completes
     */
    @Override
    public void commitAsync(OffsetCommitCallback callback) {
        acquire();
        try {
            commitAsync(subscriptions.allConsumed(), callback);
        } finally {
            release();
        }
    }

    /**
     * Commit the specified offsets for the specified list of topics and partitions to Kafka.
     * <p>
     * This commits offsets to Kafka. The offsets committed using this API will be used on the first fetch after every
     * rebalance and also on startup. As such, if you need to store offsets in anything other than Kafka, this API
     * should not be used. The committed offset should be the next message your application will consume,
     * i.e. lastProcessedMessageOffset + 1.
     * <p>
     * This is an asynchronous call and will not block. Any errors encountered are either passed to the callback
     * (if provided) or discarded.
     *
     * @param offsets A map of offsets by partition with associate metadata. This map will be copied internally, so it
     *                is safe to mutate the map after returning.
     * @param callback Callback to invoke when the commit completes
     */
    @Override
    public void commitAsync(final Map<TopicPartition, OffsetAndMetadata> offsets, OffsetCommitCallback callback) {
        acquire();
        try {
            log.debug("Committing offsets: {} ", offsets);
            coordinator.commitOffsetsAsync(new HashMap<>(offsets), callback);
        } finally {
            release();
        }
    }

    /**
     * Overrides the fetch offsets that the consumer will use on the next {@link #poll(long) poll(timeout)}. If this API
     * is invoked for the same partition more than once, the latest offset will be used on the next poll(). Note that
     * you may lose data if this API is arbitrarily used in the middle of consumption, to reset the fetch offsets
     */
    @Override
    public void seek(TopicPartition partition, long offset) {
        if (offset < 0) {
            throw new IllegalArgumentException("seek offset must not be a negative number");
        }
        acquire();
        try {
            log.debug("Seeking to offset {} for partition {}", offset, partition);
            this.subscriptions.seek(partition, offset);
        } finally {
            release();
        }
    }

    /**
     * Seek to the first offset for each of the given partitions. This function evaluates lazily, seeking to the
     * first offset in all partitions only when {@link #poll(long)} or {@link #position(TopicPartition)} are called.
     * If no partition is provided, seek to the first offset for all of the currently assigned partitions.
     */
    public void seekToBeginning(Collection<TopicPartition> partitions) {
        acquire();
        try {
            Collection<TopicPartition> parts = partitions.size() == 0 ? this.subscriptions.assignedPartitions() : partitions;
            for (TopicPartition tp : parts) {
                log.debug("Seeking to beginning of partition {}", tp);
                subscriptions.needOffsetReset(tp, OffsetResetStrategy.EARLIEST);
            }
        } finally {
            release();
        }
    }

    /**
     * Seek to the last offset for each of the given partitions. This function evaluates lazily, seeking to the
     * final offset in all partitions only when {@link #poll(long)} or {@link #position(TopicPartition)} are called.
     * If no partition is provided, seek to the final offset for all of the currently assigned partitions.
     */
    public void seekToEnd(Collection<TopicPartition> partitions) {
        acquire();
        try {
            Collection<TopicPartition> parts = partitions.size() == 0 ? this.subscriptions.assignedPartitions() : partitions;
            for (TopicPartition tp : parts) {
                log.debug("Seeking to end of partition {}", tp);
                subscriptions.needOffsetReset(tp, OffsetResetStrategy.LATEST);
            }
        } finally {
            release();
        }
    }

    /**
     * Get the offset of the <i>next record</i> that will be fetched (if a record with that offset exists).
     *
     * @param partition The partition to get the position for
     * @return The offset
     * @throws org.apache.kafka.clients.consumer.InvalidOffsetException if no offset is currently defined for
     *             the partition
     * @throws org.apache.kafka.common.errors.WakeupException if {@link #wakeup()} is called before or while this
     *             function is called
     * @throws org.apache.kafka.common.errors.AuthorizationException if not authorized to the topic or to the
     *             configured groupId
     * @throws org.apache.kafka.common.KafkaException for any other unrecoverable errors
     */
    public long position(TopicPartition partition) {
        acquire();
        try {
            if (!this.subscriptions.isAssigned(partition))
                throw new IllegalArgumentException("You can only check the position for partitions assigned to this consumer.");
            Long offset = this.subscriptions.position(partition);
            if (offset == null) {
                updateFetchPositions(Collections.singleton(partition));
                offset = this.subscriptions.position(partition);
            }
            return offset;
        } finally {
            release();
        }
    }

    /**
     * Get the last committed offset for the given partition (whether the commit happened by this process or
     * another). This offset will be used as the position for the consumer in the event of a failure.
     * <p>
     * This call may block to do a remote call if the partition in question isn't assigned to this consumer or if the
     * consumer hasn't yet initialized its cache of committed offsets.
     *
     * @param partition The partition to check
     * @return The last committed offset and metadata or null if there was no prior commit
     * @throws org.apache.kafka.common.errors.WakeupException if {@link #wakeup()} is called before or while this
     *             function is called
     * @throws org.apache.kafka.common.errors.AuthorizationException if not authorized to the topic or to the
     *             configured groupId
     * @throws org.apache.kafka.common.KafkaException for any other unrecoverable errors
     */
    @Override
    public OffsetAndMetadata committed(TopicPartition partition) {
        acquire();
        try {
            OffsetAndMetadata committed;
            if (subscriptions.isAssigned(partition)) {
                committed = this.subscriptions.committed(partition);
                if (committed == null) {
                    coordinator.refreshCommittedOffsetsIfNeeded();
                    committed = this.subscriptions.committed(partition);
                }
            } else {
                Map<TopicPartition, OffsetAndMetadata> offsets = coordinator.fetchCommittedOffsets(Collections.singleton(partition));
                committed = offsets.get(partition);
            }

            return committed;
        } finally {
            release();
        }
    }

    /**
     * Get the metrics kept by the consumer
     */
    @Override
    public Map<MetricName, ? extends Metric> metrics() {
        return Collections.unmodifiableMap(this.metrics.metrics());
    }

    /**
     * Get metadata about the partitions for a given topic. This method will issue a remote call to the server if it
     * does not already have any metadata about the given topic.
     *
     * @param topic The topic to get partition metadata for
     * @return The list of partitions
     * @throws org.apache.kafka.common.errors.WakeupException if {@link #wakeup()} is called before or while this
     *             function is called
     * @throws org.apache.kafka.common.errors.AuthorizationException if not authorized to the specified topic
     * @throws org.apache.kafka.common.errors.TimeoutException if the topic metadata could not be fetched before
     *             expiration of the configured request timeout
     * @throws org.apache.kafka.common.KafkaException for any other unrecoverable errors
     */
    @Override
    public List<PartitionInfo> partitionsFor(String topic) {
        acquire();
        try {
            Cluster cluster = this.metadata.fetch();
            List<PartitionInfo> parts = cluster.partitionsForTopic(topic);
            if (parts != null)
                return parts;

            Map<String, List<PartitionInfo>> topicMetadata = fetcher.getTopicMetadata(new MetadataRequest(Collections.singletonList(topic)), requestTimeoutMs);
            return topicMetadata.get(topic);
        } finally {
            release();
        }
    }

    /**
     * Get metadata about partitions for all topics that the user is authorized to view. This method will issue a
     * remote call to the server.

     * @return The map of topics and its partitions
     * @throws org.apache.kafka.common.errors.WakeupException if {@link #wakeup()} is called before or while this
     *             function is called
     * @throws org.apache.kafka.common.errors.TimeoutException if the topic metadata could not be fetched before
     *             expiration of the configured request timeout
     * @throws org.apache.kafka.common.KafkaException for any other unrecoverable errors
     */
    @Override
    public Map<String, List<PartitionInfo>> listTopics() {
        acquire();
        try {
            return fetcher.getAllTopicMetadata(requestTimeoutMs);
        } finally {
            release();
        }
    }

    /**
     * Suspend fetching from the requested partitions. Future calls to {@link #poll(long)} will not return
     * any records from these partitions until they have been resumed using {@link #resume(Collection)}.
     * Note that this method does not affect partition subscription. In particular, it does not cause a group
     * rebalance when automatic assignment is used.
     * @param partitions The partitions which should be paused
     */
    @Override
    public void pause(Collection<TopicPartition> partitions) {
        acquire();
        try {
            for (TopicPartition partition: partitions) {
                log.debug("Pausing partition {}", partition);
                subscriptions.pause(partition);
            }
        } finally {
            release();
        }
    }

    /**
     * Resume specified partitions which have been paused with {@link #pause(Collection)}. New calls to
     * {@link #poll(long)} will return records from these partitions if there are any to be fetched.
     * If the partitions were not previously paused, this method is a no-op.
     * @param partitions The partitions which should be resumed
     */
    @Override
    public void resume(Collection<TopicPartition> partitions) {
        acquire();
        try {
            for (TopicPartition partition: partitions) {
                log.debug("Resuming partition {}", partition);
                subscriptions.resume(partition);
            }
        } finally {
            release();
        }
    }

    /**
     * Get the set of partitions that were previously paused by a call to {@link #pause(Collection)}.
     *
     * @return The set of paused partitions
     */
    @Override
    public Set<TopicPartition> paused() {
        acquire();
        try {
            return Collections.unmodifiableSet(subscriptions.pausedPartitions());
        } finally {
            release();
        }
    }

    /**
     * Close the consumer, waiting indefinitely for any needed cleanup. If auto-commit is enabled, this
     * will commit the current offsets. Note that {@link #wakeup()} cannot be use to interrupt close.
     */
    @Override
    public void close() {
        acquire();
        try {
            if (closed) return;
            close(false);
        } finally {
            release();
        }
    }

    /**
     * Wakeup the consumer. This method is thread-safe and is useful in particular to abort a long poll.
     * The thread which is blocking in an operation will throw {@link org.apache.kafka.common.errors.WakeupException}.
     */
    @Override
    public void wakeup() {
        this.client.wakeup();
    }

    private void close(boolean swallowException) {
        log.trace("Closing the Kafka consumer.");
        AtomicReference<Throwable> firstException = new AtomicReference<>();
        this.closed = true;
        ClientUtils.closeQuietly(coordinator, "coordinator", firstException);
        ClientUtils.closeQuietly(interceptors, "consumer interceptors", firstException);
        ClientUtils.closeQuietly(metrics, "consumer metrics", firstException);
        ClientUtils.closeQuietly(client, "consumer network client", firstException);
        ClientUtils.closeQuietly(keyDeserializer, "consumer key deserializer", firstException);
        ClientUtils.closeQuietly(valueDeserializer, "consumer value deserializer", firstException);
        AppInfoParser.unregisterAppInfo(JMX_PREFIX, clientId);
        log.debug("The Kafka consumer has closed.");
        if (firstException.get() != null && !swallowException) {
            throw new KafkaException("Failed to close kafka consumer", firstException.get());
        }
    }

    /**
     * 将获取位置设置为提交位置（如果有）或使用用户配置的偏移重置策略重置它
     * Set the fetch position to the committed position (if there is one)
     * or reset it using the offset reset policy the user has configured.
     *
     * @param partitions The partitions that needs updating fetch positions 需要更新位置的主题分区集合
     * @throws NoOffsetForPartitionException If no offset is stored for a given partition and no offset reset policy is
     *             defined
     */
    private void updateFetchPositions(Set<TopicPartition> partitions) {
        // lookup any positions for partitions which are awaiting reset (which may be the
        // case if the user called seekToBeginning or seekToEnd. We do this check first to
        // avoid an unnecessary lookup of committed offsets (which typically occurs when
        // the user is manually assigning partitions and managing their own offsets).
        //如果需要重置主题分区的偏移量
        fetcher.resetOffsetsIfNeeded(partitions);
        //否所有主题分区的拉取位置正确
        if (!subscriptions.hasAllFetchPositions()) {
            // if we still don't have offsets for all partitions, then we should either seek
            // to the last committed position or reset using the auto reset policy

            // first refresh commits for all assigned partitions 所有分配的分区的第一次刷新提交
            coordinator.refreshCommittedOffsetsIfNeeded();

            // then do any offset lookups in case some positions are not known 如果某些位置未知，则执行任何偏移查找
            fetcher.updateFetchPositions(partitions);
        }
    }

    /*
<<<<<<< HEAD
     * Check that the consumer hasn't been closed. 检查消费者是否已经关闭
=======
     * Check that the consumer hasn't been closed. 检查此消费者还没有被关闭
>>>>>>> 2170bc55
     */
    private void ensureNotClosed() {
        if (this.closed)
            throw new IllegalStateException("This consumer has already been closed.");
    }

    /**
     * Acquire the light lock protecting this consumer from multi-threaded access. Instead of blocking
     * when the lock is not available, however, we just throw an exception (since multi-threaded usage is not
     * supported).
     * 获取轻量级锁，以保护此消费者免受多线程访问
     * @throws IllegalStateException if the consumer has been closed
     * @throws ConcurrentModificationException if another thread already has the lock
     */
    private void acquire() {
        //检查此消费者还没有被关闭
        ensureNotClosed();
        long threadId = Thread.currentThread().getId();
<<<<<<< HEAD
        //校验消费者线程是否是当前线程
=======
        //检查是否是多线程调用
>>>>>>> 2170bc55
        if (threadId != currentThread.get() && !currentThread.compareAndSet(NO_CURRENT_THREAD, threadId))
            throw new ConcurrentModificationException("KafkaConsumer is not safe for multi-threaded access");
        refcount.incrementAndGet();
    }

    /**
     * Release the light lock protecting the consumer from multi-threaded access.
     */
    private void release() {
        if (refcount.decrementAndGet() == 0)
            currentThread.set(NO_CURRENT_THREAD);
    }
}<|MERGE_RESOLUTION|>--- conflicted
+++ resolved
@@ -1432,11 +1432,7 @@
     }
 
     /*
-<<<<<<< HEAD
      * Check that the consumer hasn't been closed. 检查消费者是否已经关闭
-=======
-     * Check that the consumer hasn't been closed. 检查此消费者还没有被关闭
->>>>>>> 2170bc55
      */
     private void ensureNotClosed() {
         if (this.closed)
@@ -1455,11 +1451,7 @@
         //检查此消费者还没有被关闭
         ensureNotClosed();
         long threadId = Thread.currentThread().getId();
-<<<<<<< HEAD
         //校验消费者线程是否是当前线程
-=======
-        //检查是否是多线程调用
->>>>>>> 2170bc55
         if (threadId != currentThread.get() && !currentThread.compareAndSet(NO_CURRENT_THREAD, threadId))
             throw new ConcurrentModificationException("KafkaConsumer is not safe for multi-threaded access");
         refcount.incrementAndGet();
