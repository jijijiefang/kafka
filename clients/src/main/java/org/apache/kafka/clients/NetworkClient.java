--- conflicted
+++ resolved
@@ -566,20 +566,12 @@
             long timeToNextMetadataUpdate = metadata.timeToNextUpdate(now);
             //下次重连时间
             long timeToNextReconnectAttempt = Math.max(this.lastNoNodeAvailableMs + metadata.refreshBackoff() - now, 0);
-<<<<<<< HEAD
-            //如果存在已发送但尚未收到响应的元数据请求无限等待
-=======
             //是否有进行中的元数据拉取
->>>>>>> 6c12e0d9
             long waitForMetadataFetch = this.metadataFetchInProgress ? Integer.MAX_VALUE : 0;
             // if there is no node available to connect, back off refreshing metadata 如果没有可连接的节点，请停止刷新元数据
             long metadataTimeout = Math.max(Math.max(timeToNextMetadataUpdate, timeToNextReconnectAttempt),
                     waitForMetadataFetch);
-<<<<<<< HEAD
-            //到时间拉取元数据了
-=======
             //元数据超时为0，说明可以进行元数据拉取请求
->>>>>>> 6c12e0d9
             if (metadataTimeout == 0) {
                 // Beware that the behavior of this method and the computation of timeouts for poll() are
                 // highly dependent on the behavior of leastLoadedNode.
@@ -655,11 +647,7 @@
         }
 
         /**
-<<<<<<< HEAD
-         * Add a metadata request to the list of sends if we can make one 如果可以，请将元数据请求添加到发送列表中
-=======
          * Add a metadata request to the list of sends if we can make one 如果可以的话，将元数据请求添加到发送列表中
->>>>>>> 6c12e0d9
          */
         private void maybeUpdate(long now, Node node) {
             if (node == null) {
@@ -683,11 +671,7 @@
                 //拉取元数据请求
                 ClientRequest clientRequest = request(now, nodeConnectionId, metadataRequest);
                 log.debug("Sending metadata request {} to node {}", metadataRequest, node.id());
-<<<<<<< HEAD
-                //写入拉取元数据请求到SocketChannel
-=======
                 //设置发送请求和OP_WRITE事件
->>>>>>> 6c12e0d9
                 doSend(clientRequest, now);
             } else if (connectionStates.canConnect(nodeConnectionId, now)) {
                 // we don't have a connection to this node right now, make one
